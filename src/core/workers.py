
#!/usr/bin/env python3
# -*- coding: utf-8 -*-
"""
后台工作线程模块
"""
import os
import json
import logging
import pandas as pd
import sqlite3
import re
import numpy as np
from typing import List, Dict, Any, Tuple
from datetime import datetime
from concurrent.futures import ProcessPoolExecutor, as_completed
from scipy.interpolate import interpn

from PyQt6.QtCore import QThread, pyqtSignal

from src.core.data_manager import DataManager
from src.core.statistics_calculator import StatisticsCalculator
from src.visualization.video_exporter import VideoExportWorker
from src.core.formula_engine import FormulaEngine
from src.core.computation_core import compute_gridded_field

logger = logging.getLogger(__name__)


# --- Helper functions for parallel processing (must be at top level) ---

def _parallel_simple_derived_var_calc(args: Tuple) -> List[Tuple[float, int]]:
    """
    为单个帧计算简单（非空间）公式，并将结果映射回原始点ID。
    此函数设计用于在单独的进程中运行。
    """
    time_value, db_path, time_variable, new_var_formula, all_globals = args
    # 每个子进程创建自己的实例
    dm = DataManager()
    dm.setup_project_directory(os.path.dirname(db_path))
    dm.set_time_variable(time_variable)
    formula_engine = FormulaEngine()
    formula_engine.update_allowed_variables(dm.get_variables())
    formula_engine.update_custom_global_variables(all_globals)

<<<<<<< HEAD
    try:
        # 在get_frame_data之前刷新schema，确保'id'列可用
        dm.refresh_schema_info(include_id=True)
        frame_data = dm.get_frame_data(dm._get_sorted_time_values().index(time_value))

        if frame_data is None or frame_data.empty:
            return []
        
        # 使用强大的 FormulaEngine 进行计算
        new_values = formula_engine.evaluate_formula(frame_data, new_var_formula)

        if 'id' not in frame_data.columns:
            logger.error(f"致命错误：在时间为 {time_value} 的帧数据中未找到 'id' 列。无法映射结果。")
            return []
        
        point_ids = frame_data['id'].values
        
        update_data = []
        for i in range(len(point_ids)):
            if not np.isnan(new_values.iloc[i]):
                update_data.append((float(new_values.iloc[i]), int(point_ids[i])))
        
        return update_data

    except Exception as e:
        logger.error(f"时间值为 {time_value} 的子进程在简单计算期间失败: {e}", exc_info=True)
        return []

def _parallel_spatial_derived_var_calc(args: Tuple) -> List[Tuple[float, int]]:
    """
    为单个帧计算空间公式，并将结果映射回原始点ID。
    此函数设计用于在单独的进程中运行。
    """
    time_value, db_path, time_variable, new_var_formula, x_formula, y_formula, grid_res, all_globals = args
=======
>>>>>>> 12b14626
    try:
        # 每个子进程创建自己的实例
        dm = DataManager()
        dm.setup_project_directory(os.path.dirname(db_path))
        dm.set_time_variable(time_variable)
        formula_engine = FormulaEngine()
        # 在刷新schema之前更新变量，以防公式依赖于新变量
        all_vars_from_db = dm.get_variables()
        formula_engine.update_allowed_variables(all_vars_from_db)
        formula_engine.update_custom_global_variables(all_globals)
        
        # 在get_frame_data之前刷新schema，确保'id'列可用
        dm.refresh_schema_info(include_id=True)
        frame_data = dm.get_frame_data(dm._get_sorted_time_values().index(time_value))

        if frame_data is None or frame_data.empty:
            return []
        
        # 使用强大的 FormulaEngine 进行计算
        new_values = formula_engine.evaluate_formula(frame_data, new_var_formula)

        if 'id' not in frame_data.columns:
            logger.error(f"致命错误：在时间为 {time_value} 的帧数据中未找到 'id' 列。无法映射结果。")
            return []
        
        point_ids = frame_data['id'].values
        
        update_data = []
        for i in range(len(point_ids)):
            if not np.isnan(new_values.iloc[i]):
                update_data.append((float(new_values.iloc[i]), int(point_ids[i])))
        
        return update_data

    except Exception as e:
        logger.error(f"时间值为 {time_value} 的子进程在简单计算期间失败: {e}", exc_info=True)
        return []

def _parallel_spatial_derived_var_calc(args: Tuple) -> List[Tuple[float, int]]:
    """
    为单个帧计算空间公式，并将结果映射回原始点ID。
    此函数设计用于在单独的进程中运行。
    """
    time_value, db_path, time_variable, new_var_formula, x_formula, y_formula, grid_res, all_globals = args
    try:
        # 每个子进程创建自己的实例
        dm = DataManager()
        dm.setup_project_directory(os.path.dirname(db_path))
        dm.set_time_variable(time_variable)
        formula_engine = FormulaEngine()
        # 在刷新schema之前更新变量，以防公式依赖于新变量
        all_vars_from_db = dm.get_variables()
        formula_engine.update_allowed_variables(all_vars_from_db)
        formula_engine.update_custom_global_variables(all_globals)
        
        # 在get_frame_data之前刷新schema，确保'id'列可用
        dm.refresh_schema_info(include_id=True)
        frame_data = dm.get_frame_data(dm._get_sorted_time_values().index(time_value))

        if frame_data is None or frame_data.empty:
            return []

        # 使用核心计算函数获取最终的网格化场
        computation_result = compute_gridded_field(
            frame_data, new_var_formula, x_formula, y_formula, formula_engine, grid_res, use_gpu=False
        )
        
        result_grid = computation_result.get('result_data')
        grid_x = computation_result.get('grid_x')
        grid_y = computation_result.get('grid_y')

        if result_grid is None or grid_x is None or grid_y is None or np.all(np.isnan(result_grid)) :
            logger.warning(f"时间为 {time_value} 的帧未能为公式 '{new_var_formula}' 生成有效的网格")
            return []
            
        # 获取此帧的原始坐标以对网格进行采样
        original_x = formula_engine.evaluate_formula(frame_data, x_formula)
        original_y = formula_engine.evaluate_formula(frame_data, y_formula)
        points_to_sample = np.vstack([original_y, original_x]).T
        
        # 用于interpn的网格坐标
        grid_coords = (grid_y[:, 0], grid_x[0, :])
        
        # 在原始数据点位置对计算出的网格进行采样
        sampled_values = interpn(grid_coords, result_grid, points_to_sample, method='linear', bounds_error=False, fill_value=np.nan)
        
        # 将原始ID与新计算的值组合
        if 'id' not in frame_data.columns:
            logger.error(f"致命错误：在时间为 {time_value} 的帧数据中未找到 'id' 列。无法映射结果。")
            return []
            
        point_ids = frame_data['id'].values
        
        # 为UPDATE查询返回一个 (new_value, point_id) 列表
        update_data = []
        for i in range(len(point_ids)):
            if not np.isnan(sampled_values[i]):
                update_data.append((float(sampled_values[i]), int(point_ids[i])))
        
        return update_data

    except Exception as e:
        # 添加更详细的日志记录
        logger.error(f"时间值为 {time_value} 的子进程在空间计算期间失败。公式: '{new_var_formula}'. 错误: {e}", exc_info=True)
        return []

def _parallel_spatial_calc(args: Tuple) -> Tuple[Any, float]:
    """
    可被序列化并由子进程执行的函数。
    """
    time_value, db_path, time_variable, inner_expr, agg_func, base_globals = args
    try:
        # 每个子进程创建自己的 DataManager 和 FormulaEngine 实例
        dm = DataManager()
        dm.setup_project_directory(os.path.dirname(db_path))
        dm.set_time_variable(time_variable) # Ensure correct time axis
        formula_engine = FormulaEngine()
        formula_engine.update_allowed_variables(dm.get_variables())
        formula_engine.update_custom_global_variables(base_globals)
        
        # Fetch data for a specific time value
        frame_data = dm.get_frame_data(dm._get_sorted_time_values().index(time_value))
        if frame_data is None or frame_data.empty:
            return time_value, np.nan
        
        grid_comp = compute_gridded_field(frame_data, inner_expr, 'x', 'y', formula_engine, (100,100))
        result_grid = grid_comp.get('result_data')
        if result_grid is None:
            return time_value, np.nan
        
        with np.errstate(invalid='ignore'):
            if agg_func == 'mean': return time_value, np.nanmean(result_grid)
            if agg_func == 'sum': return time_value, np.nansum(result_grid)
            if agg_func == 'std': return time_value, np.nanstd(result_grid)
            if agg_func == 'var': return time_value, np.nanvar(result_grid)
            return time_value, np.nan
    except Exception as e:
        logger.error(f"子进程(时间值 {time_value}) 计算失败: {e}", exc_info=True)
        return time_value, np.nan

# --- End of helper function ---

class DatabaseImportWorker(QThread):
    """扫描CSV，导入数据库，并自动计算基础统计数据。"""
    progress = pyqtSignal(int, int, str)
    log_message = pyqtSignal(str)
    finished = pyqtSignal()
    error = pyqtSignal(str)

    def __init__(self, data_manager: DataManager, formula_engine: FormulaEngine, parent=None):
        super().__init__(parent)
        self.dm = data_manager
        self.formula_engine = formula_engine # Store the FormulaEngine instance
        self.is_cancelled = False
    
    def run(self):
        try:
            logger.info(f"后台数据库导入开始: 从 {self.dm.project_directory} 到 {self.dm.db_path}")
            csv_files = sorted([f for f in os.listdir(self.dm.project_directory) if f.lower().endswith('.csv')])
            if not csv_files:
                self.error.emit("目录中未找到任何CSV文件。"); return

            self.progress.emit(0, len(csv_files) + 2, f"分析 {csv_files[0]}...")
            df_sample = pd.read_csv(os.path.join(self.dm.project_directory, csv_files[0]), nrows=10)
            numeric_cols = df_sample.select_dtypes(include=np.number).columns.tolist()
            if not numeric_cols: raise ValueError("第一个CSV文件中未找到数值列。")
            all_cols = df_sample.columns.tolist()

            conn = self.dm.get_db_connection()
            self.dm.create_database_tables(conn)
            
            # Add frame_index and source_file columns to the definition
            cols_def_parts = [f'"{col}" REAL' for col in all_cols]
            table_def = f"""
                CREATE TABLE timeseries_data (
                    id INTEGER PRIMARY KEY,
                    frame_index INTEGER NOT NULL,
                    source_file TEXT,
                    {", ".join(cols_def_parts)}
                );
            """
            conn.execute("DROP TABLE IF EXISTS timeseries_data;") # Ensure fresh start
            conn.execute(table_def)
            conn.commit()

            for i, filename in enumerate(csv_files):
                if self.is_cancelled: break
                self.progress.emit(i + 1, len(csv_files) + 2, f"正在导入: {filename}")
                # Load all original columns
                df = pd.read_csv(os.path.join(self.dm.project_directory, filename), dtype={col: float for col in numeric_cols})
                df['frame_index'] = i
                df['source_file'] = filename
                # Ensure columns match the table schema order
                df_ordered = df[['frame_index', 'source_file'] + all_cols]
                df_ordered.to_sql('timeseries_data', conn, if_exists='append', index=False)
            
            if self.is_cancelled: conn.close(); os.remove(self.dm.db_path); return

            self.progress.emit(len(csv_files) + 1, len(csv_files) + 2, "创建索引...")
            conn.execute("CREATE INDEX IF NOT EXISTS idx_frame ON timeseries_data (frame_index);")
            conn.execute("CREATE INDEX IF NOT EXISTS idx_coords ON timeseries_data (x, y);")
            conn.commit(); conn.close()
            
            self.log_message.emit("导入完成，正在计算基础统计数据...")
            self.dm.refresh_schema_info()
            # Calculate stats for all numeric columns found
            stats_worker = GlobalStatsWorker(self.dm, self.formula_engine, self.dm.get_time_candidates()) # Pass formula_engine
            stats_worker.progress.connect(lambda cur, tot, msg: self.progress.emit(len(csv_files) + 2, len(csv_files) + 2, f"统计: {msg}"))
            stats_worker.error.connect(self.error.emit)
            stats_worker.finished.connect(lambda: self.finished.emit())
            stats_worker.run()

        except Exception as e:
            logger.error(f"数据库导入失败: {e}", exc_info=True)
            self.error.emit(str(e))
            if self.dm.db_path and os.path.exists(self.dm.db_path):
                try:
                    # Ensure connection is closed before removing
                    if 'conn' in locals() and conn: conn.close()
                    os.remove(self.dm.db_path)
                except Exception as ce: logger.error(f"清理失败的DB文件时出错: {ce}")


class DerivedVariableWorker(QThread):
    progress = pyqtSignal(int, int, str)
    finished = pyqtSignal()
    error = pyqtSignal(str)

    def __init__(self, data_manager: DataManager, definitions: List[Tuple[str, str]], parent=None):
        super().__init__(parent)
        self.dm = data_manager
        self.definitions = definitions # List of (new_name, formula)
        self.formula_engine = FormulaEngine()

    def run(self):
        conn = None
        total_steps = len(self.definitions)

        try:
            conn = self.dm.get_db_connection()
            
            for i, (new_name, formula) in enumerate(self.definitions):
                safe_name = f'"{new_name}"'
                
                # Step 1: Add new column
                self.progress.emit(i, total_steps, f"步骤 {i+1}/{total_steps}: 准备计算 '{new_name}'...")
                cursor = conn.cursor()
                cursor.execute("PRAGMA table_info(timeseries_data);")
                if any(col[1] == new_name for col in cursor.fetchall()):
                    logger.info(f"已存在的列 '{new_name}' 已被删除，将重新计算。")
                    cursor.execute(f"ALTER TABLE timeseries_data DROP COLUMN {safe_name};")
                cursor.execute(f"ALTER TABLE timeseries_data ADD COLUMN {safe_name} REAL;")
                conn.commit()

                # Step 2: Choose computation path and execute
                if any(f in formula for f in self.formula_engine.spatial_functions):
                    logger.info(f"检测到空间运算，为 '{new_name}' 切换到逐帧插值计算模式。")
                    self._run_parallel_computation(conn, new_name, formula, is_spatial=True, step_info=(i, total_steps))
                else:
                    logger.info(f"为 '{new_name}' 使用逐帧并行计算模式（支持复杂函数）。")
                    self._run_parallel_computation(conn, new_name, formula, is_spatial=False, step_info=(i, total_steps))
                
                # Step 3: Save definition and update stats for this variable
                self.dm.save_variable_definition(new_name, formula, "per-frame")
                self.dm.refresh_schema_info()
                self.formula_engine.update_allowed_variables(self.dm.get_variables()) # Make new var available for next formula

<<<<<<< HEAD
                stats_worker = GlobalStatsWorker(self.dm, [new_name])
=======
                stats_worker = GlobalStatsWorker(self.dm, self.formula_engine, [new_name])
>>>>>>> 12b14626
                stats_worker.error.connect(lambda e: logger.error(f"计算 '{new_name}' 统计时出错: {e}"))
                stats_worker.run()
            
            self.progress.emit(total_steps, total_steps, "全部完成！")
            self.finished.emit()

        except Exception as e:
            logger.error(f"计算派生变量失败: {e}", exc_info=True)
            self.error.emit(str(e))
            # Cleanup is tricky in a loop, better to just report error
        finally:
            if conn:
                conn.close()

    def _run_parallel_computation(self, conn, new_name, formula, is_spatial, step_info):
        current_step, total_steps = step_info
        safe_name = f'"{new_name}"'
        cursor = conn.cursor()

        cursor.execute("PRAGMA table_info(timeseries_data);")
        if 'id' not in [col[1] for col in cursor.fetchall()]:
            raise RuntimeError("数据表 'timeseries_data' 必须包含 'id' 主键。")

        time_values = self.dm._get_sorted_time_values()
        total_frames = len(time_values)
        if total_frames == 0: return

        # Load fresh globals before each calculation
        self.dm.load_global_stats()
        all_globals = self.dm.global_stats.copy()

        if is_spatial:
            x_formula, y_formula, grid_res = 'x', 'y', (150, 150)
            tasks = [(t_val, self.dm.db_path, self.dm.time_variable, formula, x_formula, y_formula, grid_res, all_globals) for t_val in time_values]
            worker_func = _parallel_spatial_derived_var_calc
        else:
            tasks = [(t_val, self.dm.db_path, self.dm.time_variable, formula, all_globals) for t_val in time_values]
            worker_func = _parallel_simple_derived_var_calc

        all_update_data = []
        processed_count = 0
        
        with ProcessPoolExecutor(max_workers=os.cpu_count()) as executor:
            future_to_frame = {executor.submit(worker_func, task): task[0] for task in tasks}
            for future in as_completed(future_to_frame):
                try:
                    frame_results = future.result()
                    if frame_results:
                        all_update_data.extend(frame_results)
                except Exception as exc:
                    logger.error(f"子进程计算 '{new_name}' 时发生异常: {exc}", exc_info=True)
                    # Continue processing other futures
                
                processed_count += 1
                progress_msg = f"步骤 {current_step+1}/{total_steps} ('{new_name}'): 计算帧 {processed_count}/{total_frames}"
                self.progress.emit(current_step, total_steps, progress_msg)

        if not all_update_data:
            raise ValueError(f"公式 '{formula}' 未对任何点计算出有效结果。请检查公式和数据。")

        progress_msg = f"步骤 {current_step+1}/{total_steps} ('{new_name}'): 写回 {len(all_update_data)} 个结果..."
        self.progress.emit(current_step, total_steps, progress_msg)
        
        update_query = f"UPDATE timeseries_data SET {safe_name} = ? WHERE id = ?"
        # Use chunks for very large datasets to avoid memory issues
        chunk_size = 50000
        for i in range(0, len(all_update_data), chunk_size):
            chunk = all_update_data[i:i + chunk_size]
            cursor.executemany(update_query, chunk)
            conn.commit()
            
class TimeAggregatedVariableWorker(QThread):
    """
    [OPTIMIZED] 为每个空间点计算时间聚合值，并将其作为新列添加。
    此版本使用高效的SQL操作，并支持批量计算。
    """
    progress = pyqtSignal(int, int, str)
    finished = pyqtSignal()
    error = pyqtSignal(str)
    
<<<<<<< HEAD
    def __init__(self, data_manager: DataManager, definitions: List[Tuple[str, str]], parent=None):
        super().__init__(parent)
        self.dm = data_manager
=======
    def __init__(self, data_manager: DataManager, formula_engine: FormulaEngine, definitions: List[Tuple[str, str]], parent=None):
        super().__init__(parent)
        self.dm = data_manager
        self.formula_engine = formula_engine
>>>>>>> 12b14626
        self.definitions = definitions # List of (new_name, formula)

    def _parse_formula(self, formula: str) -> Tuple[str, str]:
        """解析 'agg_func(expression)' 格式的公式。"""
        match = re.fullmatch(r'\s*(\w+)\s*\((.*)\)\s*', formula, re.DOTALL)
        if not match:
            raise ValueError(f"公式格式无效 '{formula}' (需要 agg_func(expression))")
        agg_func_str, inner_expr = match.groups()
        return agg_func_str.lower(), inner_expr.strip()

    def run(self):
        conn = None
        total_steps = len(self.definitions)

        try:
            conn = self.dm.get_db_connection()
            
            for i, (new_name, formula) in enumerate(self.definitions):
                self.progress.emit(i, total_steps, f"步骤 {i+1}/{total_steps}: 开始计算 '{new_name}'...")
                
                safe_name = f'"{new_name}"'
                temp_table_name = f"__temp_agg_{new_name.replace(' ', '_')}"
                
                agg_func, inner_expr = self._parse_formula(formula)
                
                agg_map = {'mean': 'AVG', 'sum': 'SUM', 'min': 'MIN', 'max': 'MAX'}
                sql_agg_func = agg_map.get(agg_func)
                is_variance = agg_func in ['var', 'std']

                if not sql_agg_func and not is_variance:
                    raise ValueError(f"不支持的时间聚合函数: '{agg_func}'. 支持: mean, sum, min, max, std, var")

                cursor = conn.cursor()
                
                # 1. Prepare database table
                self.progress.emit(i, total_steps, f"({i+1}.1) 准备 '{new_name}' 的数据库列...")
                cursor.execute("PRAGMA table_info(timeseries_data);")
                if any(col[1] == new_name for col in cursor.fetchall()):
                    cursor.execute(f"ALTER TABLE timeseries_data DROP COLUMN {safe_name};")
                cursor.execute(f"ALTER TABLE timeseries_data ADD COLUMN {safe_name} REAL;")
                conn.commit()

                if is_variance:
                    agg_expr = f"AVG(pow({inner_expr}, 2)) - pow(AVG({inner_expr}), 2)"
                    if agg_func == 'std':
                        agg_expr = f"SQRT({agg_expr})"
                else:
                    agg_expr = f"{sql_agg_func}({inner_expr})"

                # 2. Calculate aggregates into a temp table
                self.progress.emit(i, total_steps, f"({i+1}.2) 计算 '{new_name}' 的聚合值 (SQL)...")
                cursor.execute(f"DROP TABLE IF EXISTS {temp_table_name}")
                create_temp_query = f"""
                    CREATE TEMP TABLE {temp_table_name} AS
                    SELECT x, y, {agg_expr} as agg_value
                    FROM timeseries_data
                    GROUP BY x, y
                """
                cursor.execute(create_temp_query)
                
                # 3. Index temp table
                self.progress.emit(i, total_steps, f"({i+1}.3) 为临时数据创建索引...")
                cursor.execute(f"CREATE UNIQUE INDEX IF NOT EXISTS idx_temp_coords ON {temp_table_name} (x, y);")
                conn.commit()

                # 4. Update main table
                self.progress.emit(i, total_steps, f"({i+1}.4) 将聚合值写回主表...")
                update_query = f"""
                    UPDATE timeseries_data
                    SET {safe_name} = (
                        SELECT agg_value
                        FROM {temp_table_name}
                        WHERE {temp_table_name}.x = timeseries_data.x AND {temp_table_name}.y = timeseries_data.y
                    )
                """
                cursor.execute(update_query)
                conn.commit()
                
                # 5. Save definition and compute stats
                self.progress.emit(i, total_steps, f"({i+1}.5) 计算 '{new_name}' 的全局统计...")
                self.dm.save_variable_definition(new_name, formula, "time-aggregated")
                self.dm.refresh_schema_info() # Refresh schema for next loop iteration
                
<<<<<<< HEAD
                stats_worker = GlobalStatsWorker(self.dm, [new_name])
=======
                stats_worker = GlobalStatsWorker(self.dm, self.formula_engine, [new_name])
>>>>>>> 12b14626
                stats_worker.error.connect(lambda e: logger.error(f"计算 '{new_name}' 统计时出错: {e}"))
                stats_worker.run()
            
            self.progress.emit(total_steps, total_steps, "全部完成！")
            self.finished.emit()

        except Exception as e:
            logger.error(f"计算时间聚合变量失败: {e}", exc_info=True)
            self.error.emit(str(e))
        finally:
            if conn:
                try: # Cleanup last temp table if it exists
                    cursor = conn.cursor()
                    cursor.execute(f"DROP TABLE IF EXISTS {temp_table_name}")
                except Exception as e_cleanup:
                    logger.warning(f"清理临时表失败: {e_cleanup}")
                finally:
                    conn.close()


class BatchExportWorker(QThread):
    progress = pyqtSignal(int, int, str)
    log_message = pyqtSignal(str)
    summary_ready = pyqtSignal(str) 

    def __init__(self, config_files: List[str], data_manager: DataManager, output_dir: str, parent=None):
        super().__init__(parent); self.config_files, self.dm, self.output_dir = config_files, data_manager, output_dir; self.is_cancelled = False

    def run(self):
        successful, failed, skipped, total = 0, 0, 0, len(self.config_files)
        for i, filepath in enumerate(self.config_files):
            if self.is_cancelled: break
            filename = os.path.basename(filepath)
            self.progress.emit(i, total, filename); self.log_message.emit(f"读取配置: {filename}")
            try:
                with open(filepath, 'r', encoding='utf-8') as f: config = json.load(f)

                is_time_avg = config.get('analysis',{}).get('time_average',{}).get('enabled', False)
                if is_time_avg:
                    self.log_message.emit(f"跳过: {filename} (配置为时间平均场模式)")
                    skipped += 1
                    continue

                export_cfg = config.get("export", {})
                p_conf = {
                    'x_axis_formula': config.get('axes',{}).get('x_formula','x'), 'y_axis_formula': config.get('axes',{}).get('y_formula','y'),
                    'chart_title': config.get('axes',{}).get('title',''), 'use_gpu': config.get('performance',{}).get('gpu',False),
                    'heatmap_config': config.get('heatmap',{}), 'contour_config': config.get('contour',{}), 'vector_config': config.get('vector',{}),
                    'analysis': config.get('analysis',{}),
                    'grid_resolution': (export_cfg.get("video_grid_w",300), export_cfg.get("video_grid_h",300)),
                    'export_dpi': export_cfg.get("dpi",300), 'global_scope': self.dm.global_stats
                }
                s_f, e_f, fps = export_cfg.get("video_start_frame",0), export_cfg.get("video_end_frame",self.dm.get_frame_count()-1), export_cfg.get("video_fps",15)
                if s_f >= e_f: raise ValueError("起始帧需小于结束帧")

                out_fname = os.path.join(self.output_dir, f"batch_{os.path.splitext(filename)[0]}_{datetime.now().strftime('%Y%m%d_%H%M%S')}.mp4")
                self.log_message.emit(f"准备导出: {os.path.basename(out_fname)}")
                
                vid_worker = VideoExportWorker(self.dm, p_conf, out_fname, s_f, e_f, fps)
                vid_worker.progress_updated.connect(lambda cur, tot, msg: self.log_message.emit(f"  └ {msg}"))
                vid_worker.run(); vid_worker.wait()

                if vid_worker.success: self.log_message.emit(f"成功: {filename}"); successful += 1
                else: self.log_message.emit(f"失败: {filename}. 原因: {vid_worker.message}"); failed += 1
            except Exception as e: self.log_message.emit(f"处理 '{filename}' 时发生严重错误: {e}"); failed += 1
        
        summary_message = f"成功导出 {successful} 个视频，失败 {failed} 个，跳过 {skipped} 个。"
        self.summary_ready.emit(summary_message)

    def cancel(self): self.is_cancelled = True

class GlobalStatsWorker(QThread):
    progress = pyqtSignal(int, int, str)
    finished = pyqtSignal()
    error = pyqtSignal(str)

    def __init__(self, data_manager: DataManager, formula_engine: FormulaEngine, vars_to_calc: List[str], parent=None):
        super().__init__(parent)
        self.dm = data_manager
        self.formula_engine = formula_engine # Store the FormulaEngine instance
        self.vars_to_calc = vars_to_calc
        self.calculator = StatisticsCalculator(self.dm)

    def run(self):
        try:
            # Filter out non-numeric columns like 'source_file'
            numeric_vars = [v for v in self.vars_to_calc if v != 'source_file' and v != 'id']
            if not numeric_vars:
                self.finished.emit()
                return

            queries = self.calculator.get_global_stats_queries(numeric_vars)
            if not queries: self.finished.emit(); return
            
            stats_results = {}
            conn = self.dm.get_db_connection()
            total = len(queries)
            for i, (var, query) in enumerate(queries.items()):
                self.progress.emit(i + 1, total, f"变量: {var}")
                res = conn.execute(query).fetchone()
                mean, sum_val, min_val, max_val, var_val, std_val = res if res and all(r is not None for r in res) else (0,0,0,0,0,0)
                stats_results.update({f"{var}_global_mean": mean, f"{var}_global_sum": sum_val, f"{var}_global_min": min_val, f"{var}_global_max": max_val, f"{var}_global_var": var_val, f"{var}_global_std": std_val})

            conn.close()
            self.dm.save_global_stats(stats_results)
            self.finished.emit()
        except Exception as e:
            logger.error(f"全局统计计算失败: {e}", exc_info=True)
            self.error.emit(str(e))

class CustomGlobalStatsWorker(QThread):
    progress = pyqtSignal(int, int, str)
    finished = pyqtSignal()
    error = pyqtSignal(str)

    def __init__(self, data_manager: DataManager, formula_engine: FormulaEngine, definitions: List[str], parent=None):
        super().__init__(parent)
        self.calculator = StatisticsCalculator(data_manager)
        self.definitions, self.dm = definitions, data_manager
        self.formula_engine = formula_engine # Store the FormulaEngine instance

    def run(self):
        try:
            self.dm.load_global_stats()
            base_stats = self.dm.global_stats.copy()
            if not base_stats and any('global' in d for d in self.definitions): raise RuntimeError("计算前必须有基础统计数据。")
            
            new_stats, new_formulas = {}, {}
            
            # Execute definitions sequentially
            for i, definition in enumerate(self.definitions):
                # Update globals with results from previous definitions in this batch
                current_globals = {**base_stats, **new_stats}
                self.formula_engine.update_custom_global_variables(current_globals)

                name, formula, _ = self.calculator.parse_definition(definition)

                if any(sf in formula for sf in self.formula_engine.spatial_functions): # Use self.formula_engine
                    result = self._calculate_spatial_stats_parallel(name, formula, current_globals, i)
                else:
                    result = self._calculate_sql_stats(definition, current_globals, i)
                
                new_stats[name] = result
                new_formulas[name] = formula

            self.dm.save_global_stats(new_stats)
            self.dm.custom_global_formulas.update(new_formulas)
            self.finished.emit()
            
        except Exception as e:
            logger.error(f"自定义全局常量计算失败: {e}", exc_info=True)
            self.error.emit(str(e))

    def _calculate_sql_stats(self, definition, globals_dict, i):
        self.progress.emit(i+1, len(self.definitions), f"SQL: {definition}")
        _, _, query = self.calculator.get_custom_global_stats_query(definition, globals_dict)
        conn = self.dm.get_db_connection()
        result = conn.execute(query).fetchone()[0]
        conn.close()
        return result

    def _calculate_spatial_stats_parallel(self, name, formula, globals_dict, i):
        logger.info(f"并行空间运算: {formula}")
        agg_match = re.match(r'(\w+)\((.*)\)', formula)
        if not agg_match: raise ValueError("空间运算常量需含聚合函数(mean,sum等)。")
        
        agg_func, inner_expr = agg_match.groups()
        time_values = self.dm._get_sorted_time_values()
        frame_count = len(time_values)
        frame_results = []
        
        tasks = [(t_val, self.dm.db_path, self.dm.time_variable, inner_expr, agg_func, globals_dict) for t_val in time_values]
        
        processed_count = 0
        with ProcessPoolExecutor(max_workers=os.cpu_count()) as executor:
            future_to_frame = {executor.submit(_parallel_spatial_calc, task): task[0] for task in tasks}
            for future in as_completed(future_to_frame):
                time_val, result = future.result()
                if not np.isnan(result):
                    frame_results.append(result)
                processed_count += 1
                msg = f"'{name}': 并行计算帧 {processed_count}/{frame_count}"
                # Use a finer-grained progress update
                self.progress.emit(i * frame_count + processed_count, len(self.definitions) * frame_count, msg)

        if not frame_results: raise ValueError(f"未能为 '{name}' 计算出有效结果。")
        return np.mean(frame_results)

class DataExportWorker(QThread):
    """后台导出数据到CSV的线程。"""
    progress = pyqtSignal(int, int, str)
    finished = pyqtSignal()
    error = pyqtSignal(str)

    def __init__(self, data_manager, filepath, filter_clause, parent=None):
        super().__init__(parent)
        self.dm = data_manager
        self.filepath = filepath
        self.filter_clause = filter_clause.replace("AND", "", 1).strip() if filter_clause.startswith("AND") else filter_clause

    def run(self):
        try:
            conn = self.dm.get_db_connection()
            
            count_query = f"SELECT COUNT(*) FROM timeseries_data"
            if self.filter_clause: count_query += f" WHERE {self.filter_clause}"
            total_rows = conn.execute(count_query).fetchone()[0]
            if total_rows == 0: self.error.emit("没有符合过滤条件的数据可导出。"); return

            query = "SELECT * FROM timeseries_data"
            if self.filter_clause: query += f" WHERE {self.filter_clause}"
            
            logger.info(f"开始导出数据，查询: {query}")
            
            chunksize = 50000
            chunks = pd.read_sql_query(query, conn, chunksize=chunksize)
            
            is_first_chunk = True
            rows_written = 0
            for i, chunk in enumerate(chunks):
                mode = 'w' if is_first_chunk else 'a'
                header = is_first_chunk
                chunk.to_csv(self.filepath, mode=mode, header=header, index=False)
                is_first_chunk = False
                rows_written += len(chunk)
                self.progress.emit(rows_written, total_rows, f"已导出 {rows_written}/{total_rows} 行")

            conn.close()
            self.finished.emit()

        except Exception as e:
            logger.error(f"导出数据到CSV失败: {e}", exc_info=True)
            self.error.emit(str(e))<|MERGE_RESOLUTION|>--- conflicted
+++ resolved
@@ -1,4 +1,3 @@
-
 #!/usr/bin/env python3
 # -*- coding: utf-8 -*-
 """
@@ -43,54 +42,7 @@
     formula_engine.update_allowed_variables(dm.get_variables())
     formula_engine.update_custom_global_variables(all_globals)
 
-<<<<<<< HEAD
     try:
-        # 在get_frame_data之前刷新schema，确保'id'列可用
-        dm.refresh_schema_info(include_id=True)
-        frame_data = dm.get_frame_data(dm._get_sorted_time_values().index(time_value))
-
-        if frame_data is None or frame_data.empty:
-            return []
-        
-        # 使用强大的 FormulaEngine 进行计算
-        new_values = formula_engine.evaluate_formula(frame_data, new_var_formula)
-
-        if 'id' not in frame_data.columns:
-            logger.error(f"致命错误：在时间为 {time_value} 的帧数据中未找到 'id' 列。无法映射结果。")
-            return []
-        
-        point_ids = frame_data['id'].values
-        
-        update_data = []
-        for i in range(len(point_ids)):
-            if not np.isnan(new_values.iloc[i]):
-                update_data.append((float(new_values.iloc[i]), int(point_ids[i])))
-        
-        return update_data
-
-    except Exception as e:
-        logger.error(f"时间值为 {time_value} 的子进程在简单计算期间失败: {e}", exc_info=True)
-        return []
-
-def _parallel_spatial_derived_var_calc(args: Tuple) -> List[Tuple[float, int]]:
-    """
-    为单个帧计算空间公式，并将结果映射回原始点ID。
-    此函数设计用于在单独的进程中运行。
-    """
-    time_value, db_path, time_variable, new_var_formula, x_formula, y_formula, grid_res, all_globals = args
-=======
->>>>>>> 12b14626
-    try:
-        # 每个子进程创建自己的实例
-        dm = DataManager()
-        dm.setup_project_directory(os.path.dirname(db_path))
-        dm.set_time_variable(time_variable)
-        formula_engine = FormulaEngine()
-        # 在刷新schema之前更新变量，以防公式依赖于新变量
-        all_vars_from_db = dm.get_variables()
-        formula_engine.update_allowed_variables(all_vars_from_db)
-        formula_engine.update_custom_global_variables(all_globals)
-        
         # 在get_frame_data之前刷新schema，确保'id'列可用
         dm.refresh_schema_info(include_id=True)
         frame_data = dm.get_frame_data(dm._get_sorted_time_values().index(time_value))
@@ -347,11 +299,7 @@
                 self.dm.refresh_schema_info()
                 self.formula_engine.update_allowed_variables(self.dm.get_variables()) # Make new var available for next formula
 
-<<<<<<< HEAD
-                stats_worker = GlobalStatsWorker(self.dm, [new_name])
-=======
                 stats_worker = GlobalStatsWorker(self.dm, self.formula_engine, [new_name])
->>>>>>> 12b14626
                 stats_worker.error.connect(lambda e: logger.error(f"计算 '{new_name}' 统计时出错: {e}"))
                 stats_worker.run()
             
@@ -432,16 +380,10 @@
     finished = pyqtSignal()
     error = pyqtSignal(str)
     
-<<<<<<< HEAD
-    def __init__(self, data_manager: DataManager, definitions: List[Tuple[str, str]], parent=None):
-        super().__init__(parent)
-        self.dm = data_manager
-=======
     def __init__(self, data_manager: DataManager, formula_engine: FormulaEngine, definitions: List[Tuple[str, str]], parent=None):
         super().__init__(parent)
         self.dm = data_manager
         self.formula_engine = formula_engine
->>>>>>> 12b14626
         self.definitions = definitions # List of (new_name, formula)
 
     def _parse_formula(self, formula: str) -> Tuple[str, str]:
@@ -525,11 +467,7 @@
                 self.dm.save_variable_definition(new_name, formula, "time-aggregated")
                 self.dm.refresh_schema_info() # Refresh schema for next loop iteration
                 
-<<<<<<< HEAD
-                stats_worker = GlobalStatsWorker(self.dm, [new_name])
-=======
                 stats_worker = GlobalStatsWorker(self.dm, self.formula_engine, [new_name])
->>>>>>> 12b14626
                 stats_worker.error.connect(lambda e: logger.error(f"计算 '{new_name}' 统计时出错: {e}"))
                 stats_worker.run()
             
