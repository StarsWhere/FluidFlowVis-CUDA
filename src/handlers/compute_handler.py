--- conflicted
+++ resolved
@@ -100,11 +100,7 @@
             return
 
         self.compute_progress_dialog = StatsProgressDialog(self.main_window, "正在计算时间聚合变量")
-<<<<<<< HEAD
-        self.compute_worker = TimeAggregatedVariableWorker(self.dm, definitions)
-=======
         self.compute_worker = TimeAggregatedVariableWorker(self.dm, self.formula_engine, definitions)
->>>>>>> 12b14626
         
         self.compute_worker.progress.connect(self.on_progress_update)
         self.compute_worker.finished.connect(self.on_computation_finished)
